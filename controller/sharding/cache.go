package sharding

import (
	"sync"

	"github.com/argoproj/argo-cd/v2/pkg/apis/application/v1alpha1"
	"github.com/argoproj/argo-cd/v2/util/db"
	log "github.com/sirupsen/logrus"
)

type ClusterShardingCache interface {
	Init(clusters *v1alpha1.ClusterList, apps *v1alpha1.ApplicationList)
	Add(c *v1alpha1.Cluster)
	Delete(clusterServer string)
<<<<<<< HEAD
	Update(c *v1alpha1.Cluster)
	AddApp(a *v1alpha1.Application)
	DeleteApp(a *v1alpha1.Application)
	UpdateApp(a *v1alpha1.Application)
=======
	Update(oldCluster *v1alpha1.Cluster, newCluster *v1alpha1.Cluster)
>>>>>>> 62003f01
	IsManagedCluster(c *v1alpha1.Cluster) bool
	GetDistribution() map[string]int
	GetAppDistribution() map[string]int
}

type ClusterSharding struct {
	Shard           int
	Replicas        int
	Shards          map[string]int
	Clusters        map[string]*v1alpha1.Cluster
	Apps            map[string]*v1alpha1.Application
	lock            sync.RWMutex
	getClusterShard DistributionFunction
}

func NewClusterSharding(_ db.ArgoDB, shard, replicas int, shardingAlgorithm string) ClusterShardingCache {
	log.Debugf("Processing clusters from shard %d: Using filter function:  %s", shard, shardingAlgorithm)
	clusterSharding := &ClusterSharding{
		Shard:    shard,
		Replicas: replicas,
		Shards:   make(map[string]int),
		Clusters: make(map[string]*v1alpha1.Cluster),
		Apps:     make(map[string]*v1alpha1.Application),
	}
	distributionFunction := NoShardingDistributionFunction()
	if replicas > 1 {
		log.Debugf("Processing clusters from shard %d: Using filter function:  %s", shard, shardingAlgorithm)
		distributionFunction = GetDistributionFunction(clusterSharding.getClusterAccessor(), clusterSharding.getAppAccessor(), shardingAlgorithm, replicas)
	} else {
		log.Info("Processing all cluster shards")
	}
	clusterSharding.getClusterShard = distributionFunction
	return clusterSharding
}

// IsManagedCluster returns wheter or not the cluster should be processed by a given shard.
func (s *ClusterSharding) IsManagedCluster(c *v1alpha1.Cluster) bool {
	s.lock.RLock()
	defer s.lock.RUnlock()
	if c == nil { // nil cluster (in-cluster) is always managed by current clusterShard
		return true
	}
	clusterShard := 0
	if shard, ok := s.Shards[c.Server]; ok {
		clusterShard = shard
	} else {
		log.Warnf("The cluster %s has no assigned shard.", c.Server)
	}
	log.Debugf("Checking if cluster %s with clusterShard %d should be processed by shard %d", c.Server, clusterShard, s.Shard)
	return clusterShard == s.Shard
}

func (sharding *ClusterSharding) Init(clusters *v1alpha1.ClusterList, apps *v1alpha1.ApplicationList) {
	sharding.lock.Lock()
	defer sharding.lock.Unlock()
	newClusters := make(map[string]*v1alpha1.Cluster, len(clusters.Items))
<<<<<<< HEAD
	for i := range clusters.Items {
		cluster := clusters.Items[i]
		newClusters[cluster.Server] = &cluster
=======
	for _, c := range clusters.Items {
		cluster := c
		newClusters[c.Server] = &cluster
>>>>>>> 62003f01
	}
	sharding.Clusters = newClusters

	newApps := make(map[string]*v1alpha1.Application, len(apps.Items))
	for i := range apps.Items {
		app := apps.Items[i]
		newApps[app.Name] = &app
	}
	sharding.Apps = newApps
	sharding.updateDistribution()
}

func (sharding *ClusterSharding) Add(c *v1alpha1.Cluster) {
	sharding.lock.Lock()
	defer sharding.lock.Unlock()

	old, ok := sharding.Clusters[c.Server]
	sharding.Clusters[c.Server] = c
	if !ok || hasShardingUpdates(old, c) {
		sharding.updateDistribution()
	} else {
		log.Debugf("Skipping sharding distribution update. Cluster already added")
	}
}

func (sharding *ClusterSharding) Delete(clusterServer string) {
	sharding.lock.Lock()
	defer sharding.lock.Unlock()
	if _, ok := sharding.Clusters[clusterServer]; ok {
		delete(sharding.Clusters, clusterServer)
		delete(sharding.Shards, clusterServer)
		sharding.updateDistribution()
	}
}

func (sharding *ClusterSharding) Update(oldCluster *v1alpha1.Cluster, newCluster *v1alpha1.Cluster) {
	sharding.lock.Lock()
	defer sharding.lock.Unlock()

	if _, ok := sharding.Clusters[oldCluster.Server]; ok && oldCluster.Server != newCluster.Server {
		delete(sharding.Clusters, oldCluster.Server)
		delete(sharding.Shards, oldCluster.Server)
	}
	sharding.Clusters[newCluster.Server] = newCluster
	if hasShardingUpdates(oldCluster, newCluster) {
		sharding.updateDistribution()
	} else {
		log.Debugf("Skipping sharding distribution update. No relevant changes")
	}
}

func (sharding *ClusterSharding) GetDistribution() map[string]int {
	sharding.lock.RLock()
	defer sharding.lock.RUnlock()
	shards := sharding.Shards

	distribution := make(map[string]int, len(shards))
	for k, v := range shards {
		distribution[k] = v
	}
	return distribution
}

func (sharding *ClusterSharding) updateDistribution() {
	for k, c := range sharding.Clusters {
		shard := 0
		if c.Shard != nil {
			requestedShard := int(*c.Shard)
			if requestedShard < sharding.Replicas {
				shard = requestedShard
			} else {
				log.Warnf("Specified cluster shard (%d) for cluster: %s is greater than the number of available shard (%d). Using shard 0.", requestedShard, c.Server, sharding.Replicas)
			}
		} else {
			shard = sharding.getClusterShard(c)
		}

		existingShard, ok := sharding.Shards[k]
		if ok && existingShard != shard {
			log.Infof("Cluster %s has changed shard from %d to %d", k, existingShard, shard)
		} else if !ok {
			log.Infof("Cluster %s has been assigned to shard %d", k, shard)
		} else {
			log.Debugf("Cluster %s has not changed shard", k)
		}
		sharding.Shards[k] = shard
	}
}

// hasShardingUpdates returns true if the sharding distribution has explicitly changed
func hasShardingUpdates(old, new *v1alpha1.Cluster) bool {
	if old == nil || new == nil {
		return false
	}

	// returns true if the cluster id has changed because some sharding algorithms depend on it.
	if old.ID != new.ID {
		return true
	}

	if old.Server != new.Server {
		return true
	}

	// return false if the shard field has not been modified
	if old.Shard == nil && new.Shard == nil {
		return false
	}
	return old.Shard == nil || new.Shard == nil || int64(*old.Shard) != int64(*new.Shard)
}

// A read lock should be acquired before calling getClusterAccessor.
func (d *ClusterSharding) getClusterAccessor() clusterAccessor {
	return func() []*v1alpha1.Cluster {
		// no need to lock, as this is only called from the updateDistribution function
		clusters := make([]*v1alpha1.Cluster, 0, len(d.Clusters))
		for _, c := range d.Clusters {
			clusters = append(clusters, c)
		}
		return clusters
	}
}

// A read lock should be acquired before calling getAppAccessor.
func (d *ClusterSharding) getAppAccessor() appAccessor {
	return func() []*v1alpha1.Application {
		apps := make([]*v1alpha1.Application, 0, len(d.Apps))
		for _, a := range d.Apps {
			apps = append(apps, a)
		}
		return apps
	}
}

func (sharding *ClusterSharding) AddApp(a *v1alpha1.Application) {
	sharding.lock.Lock()
	defer sharding.lock.Unlock()

	_, ok := sharding.Apps[a.Name]
	sharding.Apps[a.Name] = a
	if !ok {
		sharding.updateDistribution()
	} else {
		log.Debugf("Skipping sharding distribution update. App already added")
	}
}

func (sharding *ClusterSharding) DeleteApp(a *v1alpha1.Application) {
	sharding.lock.Lock()
	defer sharding.lock.Unlock()
	if _, ok := sharding.Apps[a.Name]; ok {
		delete(sharding.Apps, a.Name)
		sharding.updateDistribution()
	}
}

func (sharding *ClusterSharding) UpdateApp(a *v1alpha1.Application) {
	sharding.lock.Lock()
	defer sharding.lock.Unlock()

	_, ok := sharding.Apps[a.Name]
	sharding.Apps[a.Name] = a
	if !ok {
		sharding.updateDistribution()
	} else {
		log.Debugf("Skipping sharding distribution update. No relevant changes")
	}
}

// GetAppDistribution should be not be called from a DestributionFunction because
// it could cause a deadlock when updateDistribution is called.
func (sharding *ClusterSharding) GetAppDistribution() map[string]int {
	sharding.lock.RLock()
	clusters := sharding.Clusters
	apps := sharding.Apps
	sharding.lock.RUnlock()

	appDistribution := make(map[string]int, len(clusters))

	for _, a := range apps {
		if _, ok := appDistribution[a.Spec.Destination.Server]; !ok {
			appDistribution[a.Spec.Destination.Server] = 0
		}
		appDistribution[a.Spec.Destination.Server]++
	}
	return appDistribution
}<|MERGE_RESOLUTION|>--- conflicted
+++ resolved
@@ -12,14 +12,10 @@
 	Init(clusters *v1alpha1.ClusterList, apps *v1alpha1.ApplicationList)
 	Add(c *v1alpha1.Cluster)
 	Delete(clusterServer string)
-<<<<<<< HEAD
-	Update(c *v1alpha1.Cluster)
+	Update(oldCluster *v1alpha1.Cluster, newCluster *v1alpha1.Cluster)
 	AddApp(a *v1alpha1.Application)
 	DeleteApp(a *v1alpha1.Application)
 	UpdateApp(a *v1alpha1.Application)
-=======
-	Update(oldCluster *v1alpha1.Cluster, newCluster *v1alpha1.Cluster)
->>>>>>> 62003f01
 	IsManagedCluster(c *v1alpha1.Cluster) bool
 	GetDistribution() map[string]int
 	GetAppDistribution() map[string]int
@@ -76,15 +72,9 @@
 	sharding.lock.Lock()
 	defer sharding.lock.Unlock()
 	newClusters := make(map[string]*v1alpha1.Cluster, len(clusters.Items))
-<<<<<<< HEAD
-	for i := range clusters.Items {
-		cluster := clusters.Items[i]
-		newClusters[cluster.Server] = &cluster
-=======
 	for _, c := range clusters.Items {
 		cluster := c
 		newClusters[c.Server] = &cluster
->>>>>>> 62003f01
 	}
 	sharding.Clusters = newClusters
 
